--- conflicted
+++ resolved
@@ -7,7 +7,6 @@
 
 ## [Unreleased]
 
-<<<<<<< HEAD
 ### Added
  - Add a `makefile` and simplify `BUILD.md`
 
@@ -16,8 +15,7 @@
 - **Breaking**: Change `output` parameter of `decode_into` codec trait methods to `&UnsafeCellSlice<u8>`
 - **Breaking**: Add `dynamic()` to all `CodecTraits`
 - **Breaking**: Add `options` parameter to `[Async]ArrayPartialDecoderTraits::partial_decode` and remove `partial_decode_opt`
-- Bump `zarrs_storage` to 0.2.2
-=======
+
 ## [0.17.1] - 2024-10-18
 
 ### Added
@@ -26,7 +24,6 @@
 ### Fixed
  - Fix `data_key` encoding on windows (it contained '//')
  - Fix `clippy::needless_lifetimes` lint
->>>>>>> 4c54133f
 
 ## [0.17.0] - 2024-10-02
 
