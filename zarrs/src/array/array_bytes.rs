--- conflicted
+++ resolved
@@ -640,7 +640,6 @@
     use std::error::Error;
 
     use crate::array::Element;
-    use crate::array_subset::IndexingMethod;
 
     use super::*;
 
@@ -716,24 +715,6 @@
 
     #[test]
     fn test_flen_update_subset_vindex() {
-<<<<<<< HEAD
-        let mut bytes_array = vec![0u8; 4 * 4];
-        {
-            let bytes_array = UnsafeCellSlice::new(&mut bytes_array);
-            update_bytes_flen(
-                &bytes_array,
-                &vec![4, 4],
-                &vec![1, 2].into(),
-                &ArraySubset::new_with_start_shape_indices(vec![0, 0], vec![Some(vec![0, 2]), Some(vec![0, 2])], vec![2, 1], IndexingMethod::VIndex).unwrap(),
-                1,
-            );
-        }
-
-        debug_assert_eq!(
-            bytes_array,
-            vec![1, 0, 0, 0, 0, 0, 0, 0, 0, 0, 2, 0, 0, 0, 0, 0]
-        );
-=======
         todo!("integer indexing")
         // let mut bytes_array = vec![0u8; 4 * 4];
         // {
@@ -757,29 +738,10 @@
         //     bytes_array,
         //     vec![1, 0, 0, 0, 0, 0, 0, 0, 0, 0, 2, 0, 0, 0, 0, 0]
         // );
->>>>>>> d61d96cf
     }
 
     #[test]
     fn test_flen_update_subset_mixed() {
-<<<<<<< HEAD
-        let mut bytes_array = vec![0u8; 4 * 4];
-        {
-            let bytes_array = UnsafeCellSlice::new(&mut bytes_array);
-            update_bytes_flen(
-                &bytes_array,
-                &vec![4, 4],
-                &vec![1, 2, 3, 4, 5, 6, 7, 8].into(),
-                &ArraySubset::new_with_start_shape_indices(vec![0, 0], vec![Some(vec![0, 2]), None], vec![2, 4], IndexingMethod::Mixed).unwrap(),
-                1,
-            );
-        }
-
-        debug_assert_eq!(
-            bytes_array,
-            vec![1, 2, 3, 4, 0, 0, 0, 0, 5, 6, 7, 8, 0, 0, 0, 0]
-        );
-=======
         todo!("integer indexing");
         // let mut bytes_array = vec![0u8; 4 * 4];
         // {
@@ -803,6 +765,5 @@
         //     bytes_array,
         //     vec![1, 2, 3, 4, 0, 0, 0, 0, 5, 6, 7, 8, 0, 0, 0, 0]
         // );
->>>>>>> d61d96cf
     }
 }